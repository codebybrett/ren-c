--- conflicted
+++ resolved
@@ -553,13 +553,8 @@
 	case REB_STRING:
 	case REB_URL:
 	case REB_FILE:
-<<<<<<< HEAD
-		// DO native and system/intrinsic/do must use same arg list:
+		// DO native and sys/do* must use same arg list:
 		Do_Sys_Func(SYS_CTX_DO_P, value, D_ARG(2), D_ARG(3), D_ARG(4), D_ARG(5), NULL);
-=======
-		// DO native and sys/do* must use same arg list:
-		Do_Sys_Func(SYS_CTX_DO_P, value, D_ARG(2), D_ARG(3), D_ARG(4), D_ARG(5), 0);
->>>>>>> 484526b4
 		return R_TOS1;
 
 	case REB_TASK:
