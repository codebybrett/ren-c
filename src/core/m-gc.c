--- conflicted
+++ resolved
@@ -151,11 +151,8 @@
 /*
 ***********************************************************************/
 {
-<<<<<<< HEAD
-=======
 	REBREQ *req;
 	
->>>>>>> 3cd9e6e2
 	if (
 		   IS_EVENT_MODEL(value, EVM_PORT)
 		|| IS_EVENT_MODEL(value, EVM_OBJECT)
@@ -171,17 +168,6 @@
 		// not be in VAL_EVENT_SER of the REBEVT structure.  It is held
 		// indirectly by the REBREQ ->req field of the event, which
 		// in turn possibly holds a singly linked list of other requests.
-<<<<<<< HEAD
-		REBREQ *req = VAL_EVENT_REQ(value);
-
-		// The ->next field of a REBREQ is just used while it's in the
-		// device's ->pending list, and is set to 0 by Detach_Request
-		ASSERT(req->next == NULL, RP_MISC);
-
-		// The ->port field of the REBREQ is void*, so we must cast
-		// Comment says it is "link back to REBOL port object"
-		CHECK_MARK((REBSER*)req->port, depth);
-=======
 		req = VAL_EVENT_REQ(value);
 		
 		while(req) {
@@ -190,7 +176,6 @@
 			CHECK_MARK((REBSER*)req->port, depth);
 			req = req->next;
 		}
->>>>>>> 3cd9e6e2
 	}
 }
 
